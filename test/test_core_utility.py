--- conflicted
+++ resolved
@@ -319,16 +319,8 @@
     assert result_data1 is refer_data1
     assert result_data2 is refer_data2
 
-<<<<<<< HEAD
-
 def test_reverse_bool_xarraydata():
     data = xr.DataArray(np.array([True, False]), dims="lon")
     result_data = ecl.utility.reverse_bool_xarraydata(data)
     refer_data = xr.DataArray(np.array([False, True]), dims="lon")
-=======
-def test_reverse_bool_xarraydata():
-    data = xr.DataArray(np.array([True, False]), dims = 'lon')
-    result_data = ecl.utility.reverse_bool_xarraydata(data)
-    refer_data = xr.DataArray(np.array([False, True]), dims = 'lon')
->>>>>>> dc80555d
     assert (result_data == refer_data).all().data