--- conflicted
+++ resolved
@@ -24,10 +24,7 @@
 zarr
 metpy
 
-<<<<<<< HEAD
 pytest == 7.4.3
-=======
 pytest == 7.4.4
->>>>>>> f5cf1f75
 pytest-cov == 4.1.0
 pytest-mpl == 0.16.1